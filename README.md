# KLIPS API

This repo contains the API  for the KLIPS project.

## Development

with local Node.js:

```shell
# install dependencies
npm i

<<<<<<< HEAD
# run with hot-reload
=======
# define environment variables and run
>>>>>>> 2299ae8b
npm run watch

# create a local build
npm run build
```

using Node.js inside Docker:
```shell
# build image
docker build \
  --file Dockerfile.dev \
  --tag klips-api-dev \
  .

# run image with mounted source code
docker run  \
  -p 3000:3000 \
  -v $(pwd):/usr/app \
  -v $(pwd)/src/config:/klips-conf \
  --env-file docker.env \
  klips-api-dev

## build the production image
docker build --tag klips-api .
```

On every push GitHub Actions builds the Docker image and hosts it on the GitHub registry.

## Installation for Production

Use the Docker image hosted on GitHub:

```shell
docker run \
    -p 3000:3000 \
    -v /home/terrestris/klips-api-config:/klips-conf \
    -e PORT=3000 \
    -e CONFIG_DIR=/klips-conf \
    ghcr.io/klips-project/klips-api:latest
```

## Environment variables

- `USE_RABBIT_MQ` - if API shall forward messages to RabbitMQ. Allowed values: `0`, `1`. Default is `0`
- `PORT` -  The Port on which to publish this API
- `DISPATCHERQUEUE` - the name of the dispatcher queue
- `RABBITHOST` - the host of the RabbitMQ instance
- `RABBITUSER` - the username for the RabbitMQ instance
- `RABBITPASS` - the password for the RabbitMQ instance
- `CONFIG_DIR` - the path to the directory with the configuration files
- `PARTNER_URL_START` - the start string of the partner's API URL, e.g. "https://www.example.com/api"
- `PARTNER_API_USERNAME` - the username of the partner's API
- `PARTNER_API_PASSWORD` - the password of the partner's API

## Config files

The API has two config files:

- `basic-auth-users.json`: the credentials for basic authentication
- `schema-geotiff-upload.json`: the JSON schema for validating the API input
- `job-conf.json`: options for each job that shall be send to RabbitMQ

## Usage

API starts on port 3000 with these endpoints:
- `GET /status`
- `POST /job`

## Access with CLI

```shell
curl \
--request POST \
--header 'Authorization: Basic a2xpcHM6a2xpcHM=' \
--header 'Content-Type: application/json' \
--data @example_requests/send-geotiff.json \
'http://localhost:3000/job'
```<|MERGE_RESOLUTION|>--- conflicted
+++ resolved
@@ -10,11 +10,7 @@
 # install dependencies
 npm i
 
-<<<<<<< HEAD
 # run with hot-reload
-=======
-# define environment variables and run
->>>>>>> 2299ae8b
 npm run watch
 
 # create a local build
